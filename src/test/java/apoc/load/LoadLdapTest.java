--- conflicted
+++ resolved
@@ -1,26 +1,18 @@
 package apoc.load;
 
-<<<<<<< HEAD
-import org.apache.directory.api.ldap.model.cursor.CursorException;
-import org.apache.directory.api.ldap.model.cursor.SearchCursor;
-import org.apache.directory.api.ldap.model.exception.LdapException;
-import org.apache.directory.api.ldap.model.exception.LdapURLEncodingException;
-import org.apache.directory.api.ldap.model.message.SearchResultEntry;
-=======
 import apoc.ApocConfiguration;
 import apoc.util.TestUtil;
 import org.junit.After;
 import org.junit.Before;
->>>>>>> 5ce7602c
 import org.junit.Test;
 import org.neo4j.graphdb.GraphDatabaseService;
 import org.neo4j.graphdb.Result;
 import org.neo4j.kernel.internal.GraphDatabaseAPI;
 
+import java.util.ArrayList;
 import java.util.HashMap;
 import java.util.List;
 import java.util.Map;
-import java.util.stream.Stream;
 
 import static apoc.util.MapUtil.map;
 import static apoc.util.TestUtil.testCall;
@@ -29,60 +21,6 @@
 import static org.junit.Assert.assertTrue;
 
 public class LoadLdapTest {
-<<<<<<< HEAD
-    @Test
-    public void testAnonBindViaNoDNorPW() throws LdapException, CursorException {
-        Map<String, String> connParms = new HashMap<>();
-        connParms.put("ldapURL", "ldap://ldap.forumsys.com:389/dc=example,dc=com?uid?one?(&(objectClass=*)(uid=training))");
-        LoadLdap.LDAPManager mgr = new LoadLdap.LDAPManager(connParms, log);
-        SearchCursor results = mgr.doSearch();
-        results.next();
-        SearchResultEntry le = (SearchResultEntry) results.get();
-        assertEquals("uid=training,dc=example,dc=com", le.getEntry().getDn().toString());
-        assertEquals("training", le.getEntry().get("uid").get().toString());
-    }
-
-    @Test
-    public void testLoadLDAP() throws Exception {
-        Map<String, String> connParms = new HashMap<>();
-        connParms.put("ldapURL", "ldap://ldap.forumsys.com:389/dc=example,dc=com?uid?one?(&(objectClass=*)(uid=training))");
-        connParms.put("loginDN", "cn=read-only-admin,dc=example,dc=com");
-        connParms.put("loginPW", "password");
-        LoadLdap.LDAPManager mgr = new LoadLdap.LDAPManager(connParms, log);
-        SearchCursor results = mgr.doSearch();
-        results.next();
-        SearchResultEntry le = (SearchResultEntry) results.get();
-        assertEquals("uid=training,dc=example,dc=com", le.getEntry().getDn().toString());
-        assertEquals("training", le.getEntry().get("uid").get().toString());
-    }
-
-    @Test
-    public void testLDAPAggregation() throws LdapURLEncodingException {
-        Map<String, String> connParms = new HashMap<>();
-        connParms.put("ldapURL", "ldap://ipa.demo1.freeipa.org/dc=demo1,dc=freeipa,dc=org?uid?sub?(objectClass=posixAccount)");
-        connParms.put("loginDN", "uid=admin,cn=users,cn=accounts,dc=demo1,dc=freeipa,dc=org");
-        connParms.put("loginPW", "Secret123");
-        LoadLdap.LDAPManager mgr = new LoadLdap.LDAPManager(connParms, log);
-        Stream<LDAPResult> result = mgr.executeSearch();
-        /*
-            Note, the expect result is prone to changing as the server is refreshed
-            every so often. Best to manually verify the count using an LDAP client
-            before running the test
-         */
-        assertEquals(9, result.count());
-    }
-
-    @Test
-    public void testLDAPSConnection() throws LdapURLEncodingException {
-        // Assume that we're using a truststore that contains the Let's Encrypt CA (which is in the Java default)
-        Map<String, String> connParms = new HashMap<>();
-        connParms.put("ldapURL", "ldaps://db.debian.org/dc=debian,dc=org?uid?sub?(uid=dbharris)");
-        connParms.put("loginDN", "");
-        connParms.put("loginPW", "");
-        LoadLdap.LDAPManager mgr = new LoadLdap.LDAPManager(connParms, log);
-        Stream<LDAPResult> result = mgr.executeSearch();
-        assertEquals(1, result.count());
-=======
     private GraphDatabaseService db;
 
     @Before
@@ -150,6 +88,5 @@
     @Test
     public void testPagingSupport() {
         testResult(db, "CALL apoc.load.ldap('ldaps://db.debian.org/dc=debian,dc=org?uid?sub?(objectclass=inetorgperson)')", (row)->assertTrue(consumeResults(row).size()>1000));
->>>>>>> 5ce7602c
     }
 }